import express from 'express';
import multer from 'multer';
import http from 'http';
import { Server as SocketIoServer } from 'socket.io';
import path from 'path';
import { fileURLToPath } from 'url';
import fs from 'fs';
import minimist from 'minimist';
import os from 'os';
import bodyParser from 'body-parser';
import sanitizeFilename from 'sanitize-filename';

// Fix __dirname and __filename in ES Modules
const __filename = fileURLToPath(import.meta.url);
const __dirname = path.dirname(__filename);

// Parse command-line arguments
const args = minimist(process.argv.slice(2));
const host = args.a || process.env.HOST || '0.0.0.0';
const port = args.p || process.env.PORT || 8088;

const uploadsDir = path.join(__dirname, 'uploads');
if (!fs.existsSync(uploadsDir)) {
  fs.mkdirSync(uploadsDir);
}

const removeAccents = (str) => {
  return str.normalize('NFD').replace(/[\u0300-\u036f]/g, '').replace(/[^a-zA-Z0-9]/g, '_');
};

// Setup storage for multer with sanitized filename
const storage = multer.diskStorage({
  destination: (req, file, cb) => {
    cb(null, uploadsDir);
  },
  filename: (req, file, cb) => {
    let originalName = file.originalname.replace(/\.[^.]+$/, ''); // Remove file extension
    originalName = removeAccents(originalName); // Remove accents and special characters
    originalName = sanitizeFilename(originalName); // Sanitize the filename
    const randomSuffix = Math.floor(1000 + Math.random() * 9000).toString();
    cb(null, `${originalName}-${randomSuffix}${path.extname(file.originalname)}`);
  }
});

const app = express();
const server = http.createServer(app);
const io = new SocketIoServer(server);

app.set('view engine', 'ejs');
app.use(express.static('public'));
app.use('/uploads', express.static(uploadsDir));
app.use(express.urlencoded({ extended: true }));
app.use(bodyParser.text());

let sharedText = '';

const readSharedTextFromFile = () => {
  try {
    sharedText = fs.readFileSync('sharedText.txt', 'utf8');
  } catch (err) {
    if (err.code === 'ENOENT') {
      fs.writeFileSync('sharedText.txt', '', 'utf8');
      sharedText = '';
    } else {
      console.error('Error reading sharedText file:', err);
      sharedText = '';
    }
  }
};

const writeSharedTextToFile = (text) => {
  fs.writeFileSync('sharedText.txt', text, 'utf8');
};

readSharedTextFromFile();

app.use(express.static(__dirname + '/views'));

app.get('/', (req, res) => {
  const userAgent = req.headers['user-agent'] || '';
  if (userAgent.includes('curl') || userAgent.includes('wget') || req.query.textonly) {
    res.send(sharedText + '\n');
  } else {
    fs.readdir(uploadsDir, (err, files) => {
      res.render('index', { files });
    });
  }
});

app.put('/', (req, res) => {
<<<<<<< HEAD
  const newText = req.body;
  if (typeof newText !== 'string') {
    return res.status(400).send('Invalid data');
  }
  sharedText = newText;
  writeSharedTextToFile(newText);
  io.emit('textUpdate', newText);
  res.status(200).send('Text updated successfully');
=======
  const [key, newText] = Object.entries(req.body)[0];

  if (typeof key === 'string') {
    sharedText = key;
    writeSharedTextToFile(key);
    io.emit('textUpdate', key);
    res.status(200).send('Text updated successfully' + '\n');
  } else {
    res.status(400).send('Invalid input' + '\n');
  }
>>>>>>> 0fc8370c
});

app.get('/files', (req, res) => {
  fs.readdir(uploadsDir, (err, files) => {
    if (req.query.json) {
      res.json(files);
    } else {
      res.send(files.join('\n') + '\n');
    }
  });
});

app.get('/files/:filename', (req, res) => {
  const filename = sanitizeFilename(req.params.filename);
  const filepath = path.join(uploadsDir, filename);

  fs.access(filepath, fs.constants.F_OK, (err) => {
    if (err) {
      return res.status(404).send('File not found' + '\n');
    }

    res.download(filepath, (err) => {
      if (err) {
        console.error('Error downloading the file:', err);
        if (!res.headersSent) {
          res.status(500).send('Error downloading the file' + '\n');
        }
      }
    });
  });
});

const upload = multer({ storage }).any();

app.post('/upload', (req, res) => {
  const userAgent = req.headers['user-agent'] || '';

  upload(req, res, (err) => {
    if (err) {
      return res.status(500).send('Error uploading file(s): ' + err.message + '\n');
    }

    if (req.files.length === 0) {
      return res.status(400).send('No files uploaded' + '\n');
    }

    if (req.files.length === 1) {
      io.emit('fileUpdate');
      if (req.headers['user-agent'] && (req.headers['user-agent'].includes('curl')) || userAgent.includes('wget')) {
        return res.status(200).send('Single file uploaded successfully' + '\n');
      } else {
        return res.redirect('/');
      }
    } else {
      io.emit('fileUpdate');
      if (req.headers['user-agent'] && (req.headers['user-agent'].includes('curl') || userAgent.includes('wget'))) {
        return res.status(200).send('Multiple files uploaded successfully' + '\n');
      } else {
        return res.redirect('/');
      }
    }
  });
});


app.delete('/files/:filename', (req, res) => {
  const filename = sanitizeFilename(req.params.filename);
  const filePath = path.join(uploadsDir, filename);

  fs.unlink(filePath, (err) => {
    if (err) {
      if (err.code === 'ENOENT') {
        // File doesn't exist
        console.warn(`File not found: ${filePath}`);
        res.status(404).send('File not found' + '\n');
      } else {
        // Other errors
        console.error('Error deleting the file:', err);
        res.status(500).send('Error deleting the file' + '\n');
      }
    } else {
      io.emit('fileUpdate');
      res.status(200).send('File deleted successfully' + '\n');
    }
  });
});

io.on('connection', (socket) => {
  socket.emit('textUpdate', sharedText);

  socket.on('textChange', (text) => {
    sharedText = text;
    writeSharedTextToFile(text);
    socket.broadcast.emit('textUpdate', text);
  });

  socket.on('fileUpdate', () => {
    fs.readdir(uploadsDir, (err, files) => {
      io.emit('fileList', files);
    });
  });
});

const getLocalIPAddress = () => {
  const interfaces = os.networkInterfaces();
  for (const iface of Object.values(interfaces)) {
    for (const { family, address, internal } of iface) {
      if (family === 'IPv4' && !internal) {
        return address;
      }
    }
  }
  return 'localhost';
};

server.listen(port, host, () => {
  console.log(`Server is running on http://${host}:${port}`);
  if (host === '0.0.0.0') {
    const localIP = getLocalIPAddress();
    console.log(`Access it using http://${localIP}:${port}`);
  }
});

export default app; // Export the app for testing<|MERGE_RESOLUTION|>--- conflicted
+++ resolved
@@ -88,16 +88,6 @@
 });
 
 app.put('/', (req, res) => {
-<<<<<<< HEAD
-  const newText = req.body;
-  if (typeof newText !== 'string') {
-    return res.status(400).send('Invalid data');
-  }
-  sharedText = newText;
-  writeSharedTextToFile(newText);
-  io.emit('textUpdate', newText);
-  res.status(200).send('Text updated successfully');
-=======
   const [key, newText] = Object.entries(req.body)[0];
 
   if (typeof key === 'string') {
@@ -108,7 +98,6 @@
   } else {
     res.status(400).send('Invalid input' + '\n');
   }
->>>>>>> 0fc8370c
 });
 
 app.get('/files', (req, res) => {
